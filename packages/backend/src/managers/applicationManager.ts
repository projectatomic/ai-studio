/**********************************************************************
 * Copyright (C) 2024 Red Hat, Inc.
 *
 * Licensed under the Apache License, Version 2.0 (the "License");
 * you may not use this file except in compliance with the License.
 * You may obtain a copy of the License at
 *
 * http://www.apache.org/licenses/LICENSE-2.0
 *
 * Unless required by applicable law or agreed to in writing, software
 * distributed under the License is distributed on an "AS IS" BASIS,
 * WITHOUT WARRANTIES OR CONDITIONS OF ANY KIND, either express or implied.
 * See the License for the specific language governing permissions and
 * limitations under the License.
 *
 * SPDX-License-Identifier: Apache-2.0
 ***********************************************************************/

import type { Recipe } from '@shared/src/models/IRecipe';
import { arch } from 'node:os';
import type { GitManager } from './gitManager';
import fs from 'fs';
import * as https from 'node:https';
import * as path from 'node:path';
import { containerEngine } from '@podman-desktop/api';
import type { RecipeStatusRegistry } from '../registries/RecipeStatusRegistry';
import type { AIConfig } from '../models/AIConfig';
import { parseYaml } from '../models/AIConfig';
import type { Task } from '@shared/src/models/ITask';
import { RecipeStatusUtils } from '../utils/recipeStatusUtils';
import { getParentDirectory } from '../utils/pathUtils';
import type { ModelInfo } from '@shared/src/models/IModelInfo';
import type { ModelsManager } from './modelsManager';

export const CONFIG_FILENAME = 'ai-studio.yaml';

interface DownloadModelResult {
  result: 'ok' | 'failed';
  error?: string;
}

export class ApplicationManager {
  constructor(
    private appUserDirectory: string,
    private git: GitManager,
    private recipeStatusRegistry: RecipeStatusRegistry,
    private modelsManager: ModelsManager,
  ) {}

  async pullApplication(recipe: Recipe, model: ModelInfo) {
    // Create a TaskUtils object to help us
    const taskUtil = new RecipeStatusUtils(recipe.id, this.recipeStatusRegistry);

    const localFolder = path.join(this.appUserDirectory, recipe.id);

    // Adding checkout task
    const checkoutTask: Task = {
      id: 'checkout',
      name: 'Checkout repository',
      state: 'loading',
      labels: {
        git: 'checkout',
      },
    };
    taskUtil.setTask(checkoutTask);

    // We might already have the repository cloned
    if (fs.existsSync(localFolder) && fs.statSync(localFolder).isDirectory()) {
      // Update checkout state
      checkoutTask.name = 'Checkout repository (cached).';
      checkoutTask.state = 'success';
    } else {
      // Create folder
      fs.mkdirSync(localFolder, { recursive: true });

      // Clone the repository
      console.log(`Cloning repository ${recipe.repository} in ${localFolder}.`);
      await this.git.cloneRepository(recipe.repository, localFolder);

      // Update checkout state
      checkoutTask.state = 'success';
    }
    // Update task
    taskUtil.setTask(checkoutTask);

    // Adding loading configuration task
    const loadingConfiguration: Task = {
      id: 'loading-config',
      name: 'Loading configuration',
      state: 'loading',
    };
    taskUtil.setTask(loadingConfiguration);

    let configFile: string;
    if (recipe.config !== undefined) {
      configFile = path.join(localFolder, recipe.config);
    } else {
      configFile = path.join(localFolder, CONFIG_FILENAME);
    }

    if (!fs.existsSync(configFile)) {
      loadingConfiguration.state = 'error';
      taskUtil.setTask(loadingConfiguration);
      throw new Error(`The file located at ${configFile} does not exist.`);
    }

    // If the user configured the config as a directory we check for "ai-studio.yaml" inside.
    if (fs.statSync(configFile).isDirectory()) {
      const tmpPath = path.join(configFile, CONFIG_FILENAME);
      // If it has the ai-studio.yaml we use it.
      if (fs.existsSync(tmpPath)) {
        configFile = tmpPath;
      }
    }

    // Parsing the configuration
    console.log(`Reading configuration from ${configFile}.`);
    const rawConfiguration = fs.readFileSync(configFile, 'utf-8');
    let aiConfig: AIConfig;
    try {
      aiConfig = parseYaml(rawConfiguration, arch());
    } catch (err) {
      // Mask task as failed
      loadingConfiguration.state = 'error';
      taskUtil.setTask(loadingConfiguration);
      throw new Error('Cannot load configuration file.');
    }

    // Filter the containers based on architecture
    const filteredContainers = aiConfig.application.containers.filter(
      container => container.arch === undefined || container.arch === arch(),
    );

<<<<<<< HEAD
    if (filteredContainers.length > 0) {
      // Mark as success.
      loadingConfiguration.state = 'success';
      taskUtil.setTask(loadingConfiguration);
    } else {
      // Mark as failure.
      loadingConfiguration.state = 'error';
      taskUtil.setTask(loadingConfiguration);
      throw new Error('No containers available.');
    }

    const localModels = this.modelsManager.getLocalModels();
    if (!localModels.map(m => m.id).includes(model.id)) {
=======
    if (!this.modelsManager.isModelOnDisk(model.id)) {
>>>>>>> 49ec4337
      // Download model
      taskUtil.setTask({
        id: model.id,
        state: 'loading',
        name: `Downloading model ${model.name}`,
        labels: {
          'model-pulling': model.id,
        },
      });

      await this.downloadModelMain(model.id, model.url, taskUtil);
    } else {
      taskUtil.setTask({
        id: model.id,
        state: 'success',
        name: `Model ${model.name} already present on disk`,
        labels: {
          'model-pulling': model.id,
        },
      });
    }

    filteredContainers.forEach(container => {
      taskUtil.setTask({
        id: container.name,
        state: 'loading',
        name: `Building ${container.name}`,
      });
    });

    // Promise all the build images
    return Promise.all(
      filteredContainers.map(container => {
        // We use the parent directory of our configFile as the rootdir, then we append the contextDir provided
        const context = path.join(getParentDirectory(configFile), container.contextdir);
        console.log(`Application Manager using context ${context} for container ${container.name}`);

        // Ensure the context provided exist otherwise throw an Error
        if (!fs.existsSync(context)) {
          console.error('The context provided does not exist.');
          taskUtil.setTaskState(container.name, 'error');
          throw new Error('Context configured does not exist.');
        }

        let isErrored = false;

        const buildOptions = {
          containerFile: container.containerfile,
          tag: `${container.name}:latest`,
        };

        return containerEngine
          .buildImage(
            context,
            (event, data) => {
              // todo: do something with the event
              if (event === 'error' || (event === 'finish' && data !== '')) {
                console.error('Something went wrong while building the image: ', data);
                taskUtil.setTaskState(container.name, 'error');
                isErrored = true;
              }
              if (event === 'finish' && !isErrored) {
                taskUtil.setTaskState(container.name, 'success');
              }
            },
            buildOptions,
          )
          .catch((err: unknown) => {
            console.error('Something went wrong while building the image: ', err);
            taskUtil.setTaskState(container.name, 'error');
          });
      }),
    );
  }

  downloadModelMain(modelId: string, url: string, taskUtil: RecipeStatusUtils, destFileName?: string): Promise<string> {
    return new Promise((resolve, reject) => {
      const downloadCallback = (result: DownloadModelResult) => {
        if (result.result) {
          taskUtil.setTaskState(modelId, 'success');
          resolve('');
        } else {
          taskUtil.setTaskState(modelId, 'error');
          reject(result.error);
        }
      };

      if (fs.existsSync(destFileName)) {
        taskUtil.setTaskState(modelId, 'success');
        taskUtil.setTaskProgress(modelId, 100);
        return;
      }

      this.downloadModel(modelId, url, taskUtil, downloadCallback, destFileName);
    });
  }

  private downloadModel(
    modelId: string,
    url: string,
    taskUtil: RecipeStatusUtils,
    callback: (message: DownloadModelResult) => void,
    destFileName?: string,
  ) {
    const destDir = path.join(this.appUserDirectory, 'models', modelId);
    if (!fs.existsSync(destDir)) {
      fs.mkdirSync(destDir, { recursive: true });
    }
    if (!destFileName) {
      destFileName = path.basename(url);
    }
    const destFile = path.resolve(destDir, destFileName);
    const file = fs.createWriteStream(destFile);
    let totalFileSize = 0;
    let progress = 0;
    https.get(url, resp => {
      if (resp.headers.location) {
        this.downloadModel(modelId, resp.headers.location, taskUtil, callback, destFileName);
        return;
      } else {
        if (totalFileSize === 0 && resp.headers['content-length']) {
          totalFileSize = parseFloat(resp.headers['content-length']);
        }
      }

      let previousProgressValue = -1;
      resp.on('data', chunk => {
        progress += chunk.length;
        const progressValue = (progress * 100) / totalFileSize;

        if (progressValue === 100 || progressValue - previousProgressValue > 1) {
          previousProgressValue = progressValue;
          taskUtil.setTaskProgress(modelId, progressValue);
        }

        // send progress in percentage (ex. 1.2%, 2.6%, 80.1%) to frontend
        //this.sendProgress(progressValue);
        if (progressValue === 100) {
          callback({
            result: 'ok',
          });
        }
      });
      file.on('finish', () => {
        file.close();
      });
      file.on('error', e => {
        callback({
          result: 'failed',
          error: e.message,
        });
      });
      resp.pipe(file);
    });
  }
}<|MERGE_RESOLUTION|>--- conflicted
+++ resolved
@@ -130,8 +130,7 @@
     const filteredContainers = aiConfig.application.containers.filter(
       container => container.arch === undefined || container.arch === arch(),
     );
-
-<<<<<<< HEAD
+    
     if (filteredContainers.length > 0) {
       // Mark as success.
       loadingConfiguration.state = 'success';
@@ -142,12 +141,19 @@
       taskUtil.setTask(loadingConfiguration);
       throw new Error('No containers available.');
     }
-
-    const localModels = this.modelsManager.getLocalModels();
-    if (!localModels.map(m => m.id).includes(model.id)) {
-=======
+    
+    if (filteredContainers.length > 0) {
+      // Mark as success.
+      loadingConfiguration.state = 'success';
+      taskUtil.setTask(loadingConfiguration);
+    } else {
+      // Mark as failure.
+      loadingConfiguration.state = 'error';
+      taskUtil.setTask(loadingConfiguration);
+      throw new Error('No containers available.');
+    }
+    
     if (!this.modelsManager.isModelOnDisk(model.id)) {
->>>>>>> 49ec4337
       // Download model
       taskUtil.setTask({
         id: model.id,
